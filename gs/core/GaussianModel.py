--- conflicted
+++ resolved
@@ -1,528 +1,3 @@
-<<<<<<< HEAD
-import math
-import os
-import numpy as np
-import torch
-from torch import nn
-from gs.core.BaseCamera import BaseCamera
-from diff_gaussian_rasterization import GaussianRasterizationSettings, GaussianRasterizer
-from gs.core.BasePointCloud import BasePointCloud
-from gs.helpers.math import inverse_sigmoid
-from gs.helpers.spherical_harmonics import rgb_to_sh
-from gs.helpers.system import mkdir_p
-from gs.helpers.transforms import build_covariance_from_scaling_rotation
-from simple_knn._C import distCUDA2
-from plyfile import PlyData, PlyElement
-from gs.helpers.aqua import load_planes
-import torch.nn.functional as F
-
-import json
-from pathlib import Path
-
-from gs.helpers.aqua import apply_refraction_to_gaussian
-
-# === new helper to load planes.json once ===
-
-_PLANES = load_planes()
-
-
-class GaussianModel(nn.Module):
-    """
-    Base class for Gaussian models, represents collection of Gaussians with spherical harmonics coefficients that can be rendered.
-    """
-
-    background_color: torch.Tensor
-    max_radii2D: torch.Tensor
-    _gradient_accumulator: torch.Tensor
-    _gradient_accumulator_denominator: torch.Tensor
-    radii: torch.Tensor
-
-    # Basic functionality
-
-    def __init__(
-            self,
-            # Neccessary parameters
-            positions: torch.Tensor,  # Position of Gaussians. (N, 3), N = number of Gaussians
-            sh_coefficients: torch.Tensor,  # Spherical harmonics coefficients. (N, sh_degree)
-            rotations: torch.Tensor,  # Rotation of Gaussians. (N, 3)
-            scales: torch.Tensor,  # Scale of Gaussians. (N, 3)
-            opacities: torch.Tensor,  # Opacity of Gaussians. (N, 1)
-            # Other parameters
-            sh_degree: int = 4,  # Degree of spherical harmonics
-            background_color: torch.Tensor = torch.tensor([0, 0, 0], dtype=torch.float32),  # Background color
-    ):
-        super().__init__()
-        # Gaussian parameters defining geometry and appearance to be optimized.
-        self.positions = nn.Parameter(positions).float()
-        self.sh_coefficients_0 = nn.Parameter(sh_coefficients[:, :1, :])
-        self.sh_coefficients_rest = nn.Parameter(sh_coefficients[:, 1:, :])
-        # ensure everything coming off self is in float32
-
-        self.scales = self.scales.float()
-        self.rotations = self.rotations.float()
-        self.opacities = self.opacities.float()
-
-        # Intermediate variables
-        self.sh_degree = sh_degree
-        background_color = background_color
-        self.viewspace_points = None
-
-        # Set activation functions
-        self.scaling_activation = torch.exp
-        self.scaling_inverse_activation = torch.log
-        self.covariance_activation = build_covariance_from_scaling_rotation
-        self.opacity_activation = torch.sigmoid
-        self.opacity_inverse_activation = inverse_sigmoid
-        self.rotation_activation = torch.nn.functional.normalize
-
-        # Stats for densification
-        # Initialize _gradient_accumulator to be of shape (N, 1) where N is the number of Gaussians
-        _gradient_accumulator = torch.zeros((positions.shape[0], 1))
-        _gradient_accumulator_denominator = torch.zeros((positions.shape[0], 1))
-        max_radii2D = torch.zeros((positions.shape[0], 1))
-
-        self.register_buffer("background_color", background_color, persistent=True)
-        self.register_buffer("_gradient_accumulator", _gradient_accumulator, persistent=True)
-        self.register_buffer("_gradient_accumulator_denominator", _gradient_accumulator_denominator, persistent=True)
-        self.register_buffer("max_radii2D", max_radii2D, persistent=True)
-
-        self.radii = None
-
-    def forward(self, camera: BaseCamera, active_sh_degree: int = None):
-        """
-        Simplified forward: only refract Gaussian means (no Jacobian/covariance warping).
-
-        1) Compute refracted means via batched Snell's law.
-        2) Keep original packed covariances.
-        3) Rasterize in chunks to stay GPU-friendly.
-        """
-        import torch.nn.functional as F
-        device = self.positions.device
-
-        # -- 1) Select active SH degree
-        if active_sh_degree is None:
-            active_sh_degree = self.sh_degree
-        else:
-            active_sh_degree = min(active_sh_degree, self.sh_degree)
-
-        # -- 2) Prepare viewspace_points for densification stats
-        self.viewspace_points = torch.zeros_like(
-            self.positions, requires_grad=True, device=device
-        )
-        try:
-            self.viewspace_points.retain_grad()
-        except:
-            pass
-
-        # -- 3) Build rasterizer settings
-        tanfovx = math.tan(camera.fov_x * 0.5)
-        tanfovy = math.tan(camera.fov_y * 0.5)
-        rs = GaussianRasterizationSettings(
-            tanfovx=tanfovx,
-            tanfovy=tanfovy,
-            viewmatrix=camera.world_view_transform.to(device).float(),
-            projmatrix=camera.full_proj_transform.to(device).float(),
-            campos=camera.camera_center.to(device).float(),
-            sh_degree=active_sh_degree,
-            image_height=int(camera.image_height),
-            image_width=int(camera.image_width),
-            bg=torch.zeros(3, device=device, dtype=torch.float32),
-            scale_modifier=1.0,
-            prefiltered=False,
-            debug=False,
-        )
-        rasterizer = GaussianRasterizer(raster_settings=rs)
-
-        # -- 4) Get original packed covariances (N,6)
-        cov_symm = build_covariance_from_scaling_rotation(
-            self.scales.to(device).float(),
-            rs.scale_modifier,
-            self.rotations.to(device).float()
-        ).float()
-
-        # -- 5) Initialize rays
-        N = self.positions.shape[0]
-        O0 = rs.campos.view(1, 3)  # camera center
-        O = O0.expand(N, 3).clone()  # origins per Gaussian
-
-        means = self.positions  # (N,3)
-        D = F.normalize(means - O, dim=1)  # directions
-        dist = torch.norm(means - O, dim=1, keepdim=True)
-        n = torch.ones(N, device=device, dtype=torch.float32)
-
-        # -- 6) Refract means through each plane
-        for p in _PLANES:
-            origin = torch.tensor(p['origin'], device=device, dtype=torch.float32).view(1, 3)
-            normal = torch.tensor(p['normal'], device=device, dtype=torch.float32).view(1, 3)
-            n2 = torch.tensor(p['n2'], device=device, dtype=torch.float32)
-
-            # intersect ray with plane
-            denom = (D * normal).sum(dim=1)
-            mask = denom.abs() > 1e-6
-            t = ((origin - O) * normal).sum(dim=1) / denom
-            mask &= t > 0
-            if not mask.any():
-                continue
-
-            idx = mask.nonzero(as_tuple=False).squeeze(1)
-            Dm = D[idx]
-            Nm = normal.expand_as(Dm)
-            n1 = n[idx]
-
-            # Snell's law
-            eta = (n1 / n2).unsqueeze(1)
-            cosi = -(Nm * Dm).sum(dim=1, keepdim=True)
-            k = 1 - eta ** 2 * (1 - cosi ** 2)
-            sqrtk = torch.sqrt(k.clamp(min=0))
-            Dp = eta * Dm + (eta * cosi - sqrtk) * Nm
-
-            # advance origin
-            hit_pt = O[idx] + Dm * t[idx].unsqueeze(1)
-            O[idx] = hit_pt + 1e-4 * Dp
-            D[idx] = Dp
-            n[idx] = n2
-
-        # -- 7) Warp means only
-        means_warped = O + D * dist  # (N,3)
-
-        # -- 8) In-place update of parameters (avoid leaks)
-        with torch.no_grad():
-            self.positions.copy_(means_warped)
-
-        # -- 9) Chunked rasterization
-        H, W = int(camera.image_height), int(camera.image_width)
-        accum_image = torch.zeros((3, H, W), device=device)
-        accum_radii = torch.zeros((N, 1), device=device)
-        batch_size = 30000
-        for i in range(0, N, batch_size):
-            j = min(i + batch_size, N)
-            img_chunk, rad_chunk = rasterizer(
-                means3D=means_warped[i:j],
-                means2D=self.viewspace_points[i:j],
-                shs=self.sh_coefficients[i:j],
-                opacities=self.opacity_activation(self.opacities[i:j]),
-                scales=None,
-                rotations=None,
-                cov3Ds_precomp=cov_symm[i:j]
-            )
-            accum_image += img_chunk
-            accum_radii[i:j] = rad_chunk.view(-1, 1)
-
-        self.radii = accum_radii
-        return accum_image.clamp(0.0, 1.0)
-
-    def backprop_stats(self):
-        """
-        Backpropagate stats for densification. Called after loss.backward().
-        """
-        if self.viewspace_points is None:
-            raise ValueError(
-                "viewspace_points is not initialized. Please call forward() before calling update_stats()."
-            )
-        if self.radii is None:
-            raise ValueError(
-                "radii is not initialized. Please call forward() before calling update_stats()."
-            )
-
-        # mask: (N,1), 1 for visible Gaussians, 0 otherwise
-        mask = (self.radii > 0).float()  # still float32, GPU
-
-        # 1) accumulate gradient magnitudes
-        if self.viewspace_points.grad is not None:
-            # grad_xy: (N,2)
-            grad_xy = self.viewspace_points.grad[:, :2]
-            # grad_norm: (N,1)
-            grad_norm = torch.norm(grad_xy, dim=-1, keepdim=True)
-            # weighted add: only visible ones contribute
-            self._gradient_accumulator += grad_norm * mask
-            self._gradient_accumulator_denominator += mask
-
-        # 2) update max radii
-        # new_max = elementwise max of old vs current radii
-        new_max = torch.max(self.max_radii2D, self.radii)
-        # select per-Gaussian: if visible, take new_max, else keep old
-        self.max_radii2D = torch.where(mask.bool(), new_max, self.max_radii2D)
-
-    @property
-    def sh_coefficients(self):
-        return torch.cat([self.sh_coefficients_0, self.sh_coefficients_rest], dim=1)
-
-    @sh_coefficients.setter
-    def sh_coefficients(self, value):
-        self.sh_coefficients_0 = value[:, :1, :]
-        self.sh_coefficients_rest = value[:, 1:, :]
-
-    @property
-    def mean_gradient_magnitude(self):
-        m = self._gradient_accumulator / self._gradient_accumulator_denominator
-        # Count the number of NaN values in either the numerator or the denominator
-        accum_nan = torch.isnan(self._gradient_accumulator).sum()
-        denom_nan = torch.isnan(self._gradient_accumulator_denominator).sum()
-        if accum_nan > 0:
-            print(f"Warning: _gradient_accumulator contains {accum_nan} NaN values.")
-        if denom_nan > 0:
-            print(f"Warning: _gradient_accumulator_denominator contains {denom_nan} NaN values.")
-        m[torch.isnan(m)] = 0
-        return m
-
-    @staticmethod
-    def from_point_cloud(pointcloud: BasePointCloud, sh_degree: int = 3,
-                         background_color: torch.Tensor = torch.tensor([0, 0, 0], dtype=torch.float32),
-                         constant_scale: float = None):
-        """
-        Create GaussianModel from PointCloud. This is useful for converting PointClouds to GaussianModels, which can be rendered using rasterizer.
-        """
-        # Initialize positions
-        positions = torch.tensor(np.asarray(pointcloud.points)).float()
-
-        # Initialize spherical harmonics coefficients from RGB colors
-        sh_0 = rgb_to_sh(torch.tensor(np.asarray(pointcloud.colors)).float())
-        sh_coefficients = torch.zeros((sh_0.shape[0], 3, (sh_degree + 1) ** 2)).float()
-        sh_coefficients[:, :3, 0] = sh_0
-        sh_coefficients = sh_coefficients.transpose(1, 2)
-
-        # Initialize scale
-        if constant_scale is not None:
-            scales = torch.log(torch.tensor([constant_scale], dtype=torch.float).repeat(positions.shape[0], 3))
-        else:
-            dist2 = torch.clamp_min(distCUDA2(torch.from_numpy(np.asarray(pointcloud.points)).float().cuda()),
-                                    0.0000001)  # Calculate squared distance between points
-            scales = torch.log(torch.sqrt(dist2))[..., None].repeat(1, 3)
-
-        # Initialize rotation
-        rotations = torch.zeros((positions.shape[0], 4), device="cuda")  # Create a tensor: (N, 4) for quaternions
-        rotations[:, 0] = 1  # Set the first column to 1, such that the rotation is identity
-
-        # Initialize opacity
-        # opacities = inverse_sigmoid(0.1 * torch.ones((positions.shape[0], 1), dtype=torch.float, device="cuda")) # Set opacity to 0.1
-        opacities = inverse_sigmoid(
-            0.1 * torch.ones((positions.shape[0], 1), dtype=torch.float, device="cuda"))  # Set opacity to 0.1
-
-        return GaussianModel(
-            positions=positions,
-            sh_coefficients=sh_coefficients,
-            rotations=rotations,
-            scales=scales,
-            opacities=opacities,
-            sh_degree=sh_degree,
-            background_color=background_color
-        )
-
-    # Convenience functions
-
-    def clone(self):
-        """
-        Clone the GaussianModel.
-        """
-        return GaussianModel(
-            positions=self.positions.clone(),
-            sh_coefficients=self.sh_coefficients.clone(),
-            rotations=self.rotations.clone(),
-            scales=self.scales.clone(),
-            opacities=self.opacities.clone(),
-            sh_degree=self.sh_degree,
-            background_color=self.background_color.clone()
-        )
-
-    def __len__(self):
-        return self.positions.shape[0]
-
-    def __getitem__(self, idx):
-        """
-        Allows indexing to subset Gaussian models using boolean masks or indices.
-        """
-        # Ensure idx is a boolean mask or slice to properly subset tensors
-        if isinstance(idx, slice) or (isinstance(idx, torch.Tensor) and idx.dtype == torch.bool):
-            new_positions = self.positions[idx]
-            new_sh_coefficients_0 = self.sh_coefficients_0[idx]
-            new_sh_coefficients_rest = self.sh_coefficients_rest[idx]
-            new_rotations = self.rotations[idx]
-            new_scales = self.scales[idx]
-            new_opacities = self.opacities[idx]
-
-            return GaussianModel(
-                positions=new_positions,
-                sh_coefficients=torch.cat([new_sh_coefficients_0, new_sh_coefficients_rest], dim=1),
-                rotations=new_rotations,
-                scales=new_scales,
-                opacities=new_opacities,
-                sh_degree=self.sh_degree,
-                background_color=self.background_color
-            )
-        else:
-            raise TypeError("Indexing with type {} not supported".format(type(idx)))
-
-    def __setitem__(self, idx, new_model):
-        """
-        Allows setting values for a subset of Gaussians in the model using indexing notation.
-        """
-        if not isinstance(new_model, GaussianModel):
-            raise ValueError("Assigned value must be an instance of GaussianModel.")
-
-        self.positions[idx] = new_model.positions
-        self.sh_coefficients_0[idx] = new_model.sh_coefficients_0
-        self.sh_coefficients_rest[idx] = new_model.sh_coefficients_rest
-        self.rotations[idx] = new_model.rotations
-        self.scales[idx] = new_model.scales
-        self.opacities[idx] = new_model.opacities
-
-    @staticmethod
-    def concatenate(*models: "GaussianModel"):
-        """
-        Concatenates multiple GaussianModel instances into a single model.
-        """
-        if not all(isinstance(model, GaussianModel) for model in models):
-            raise ValueError("All items to concatenate must be instances of GaussianModel.")
-
-        # Check for consistent sh_degree and background_color across all models
-        if len(set(model.sh_degree for model in models)) > 1:
-            raise ValueError("All models must have the same spherical harmonics degree.")
-        if len(set(tuple(model.background_color.tolist()) for model in models)) > 1:
-            raise ValueError("All models must have the same background color.")
-
-        # Concatenate all parameters
-        concatenated_positions = torch.cat([model.positions for model in models], dim=0)
-        concatenated_sh_coefficients_0 = torch.cat([model.sh_coefficients_0 for model in models], dim=0)
-        concatenated_sh_coefficients_rest = torch.cat([model.sh_coefficients_rest for model in models], dim=0)
-        concatenated_rotations = torch.cat([model.rotations for model in models], dim=0)
-        concatenated_scales = torch.cat([model.scales for model in models], dim=0)
-        concatenated_opacities = torch.cat([model.opacities for model in models], dim=0)
-
-        # Create a new GaussianModel instance with concatenated parameters
-        new_model = GaussianModel(
-            positions=concatenated_positions,
-            sh_coefficients=torch.cat([concatenated_sh_coefficients_0, concatenated_sh_coefficients_rest], dim=1),
-            rotations=concatenated_rotations,
-            scales=concatenated_scales,
-            opacities=concatenated_opacities,
-            sh_degree=models[0].sh_degree,  # Assuming all have the same sh_degree
-            background_color=models[0].background_color  # Assuming all have the same background color
-        )
-        return new_model
-
-    def concatenate(self, *models: "GaussianModel"):
-        """
-        Concatenates multiple GaussianModel instances into the current model.
-        """
-        if not all(isinstance(model, GaussianModel) for model in models):
-            raise ValueError("All items to concatenate must be instances of GaussianModel.")
-
-        # Check for consistent sh_degree and background_color across all models
-        if len(set(model.sh_degree for model in models)) > 1:
-            raise ValueError("All models must have the same spherical harmonics degree.")
-        if len(set(tuple(model.background_color.tolist()) for model in models)) > 1:
-            raise ValueError("All models must have the same background color.")
-
-        # Concatenate all parameters
-        concatenated_positions = torch.cat([model.positions for model in models], dim=0)
-        concatenated_sh_coefficients_0 = torch.cat([model.sh_coefficients_0 for model in models], dim=0)
-        concatenated_sh_coefficients_rest = torch.cat([model.sh_coefficients_rest for model in models], dim=0)
-        concatenated_rotations = torch.cat([model.rotations for model in models], dim=0)
-        concatenated_scales = torch.cat([model.scales for model in models], dim=0)
-        concatenated_opacities = torch.cat([model.opacities for model in models], dim=0)
-
-        # Update current model with concatenated parameters
-        self.positions = concatenated_positions
-        self.sh_coefficients_0 = concatenated_sh_coefficients_0
-        self.sh_coefficients_rest = concatenated_sh_coefficients_rest
-        self.rotations = concatenated_rotations
-        self.scales = concatenated_scales
-        self.opacities = concatenated_opacities
-
-    def save_ply(self, filename: str):
-        """
-        Save the GaussianModel to a PLY file. Follows original implementation.
-        Useful for saving for visualization, but to save with the ability to resume training, better use PyTorch's save/load functionality.
-        """
-        # Make sure the directory to save the file exists
-        mkdir_p(os.path.dirname(filename))
-
-        # print(f"Shapes: positions={self.positions.shape}, sh_coefficients_0={self.sh_coefficients_0.shape}, sh_coefficients_rest={self.sh_coefficients_rest.shape}, scales={self.scales.shape}, rotations={self.rotations.shape}, opacities={self.opacities.shape}")
-
-        # Detach parameters and move to CPU to prepare for saving
-        positions = self.positions.detach().cpu().numpy()
-        normals = np.zeros_like(positions)
-        rotations = self.rotations.detach().cpu().numpy()
-        scales = self.scales.detach().cpu().numpy()
-        opacities = self.opacities.detach().cpu().numpy()
-        sh_coefficients_0 = self.sh_coefficients_0.detach().cpu().squeeze(1).numpy()
-        sh_coefficients_rest = self.sh_coefficients_rest.detach().cpu().reshape(self.sh_coefficients_rest.shape[0],
-                                                                                -1).numpy()
-
-        # Prepare PLY attributes (order matters!)
-        basic_attribs = ['x', 'y', 'z', 'nx', 'ny', 'nz']  # Position and normal attributes
-        sh_coefficients_0_attribs = [f'f_dc_{i}' for i in range(
-            self.sh_coefficients_0.shape[1] * self.sh_coefficients_0.shape[2])]  # degrees * 3 channels
-        sh_coefficients_rest_attribs = [f'f_rest_{i}' for i in
-                                        range(self.sh_coefficients_rest.shape[1] * self.sh_coefficients_rest.shape[2])]
-        opacity_attribs = ['opacity']
-        scaling_attribs = [f'scale_{i}' for i in range(self.scales.shape[1])]
-        rotation_attribs = [f'rot_{i}' for i in range(self.rotations.shape[1])]
-        attribs = basic_attribs + sh_coefficients_0_attribs + sh_coefficients_rest_attribs + opacity_attribs + scaling_attribs + rotation_attribs
-        dtype = [(attribute, 'f4') for attribute in attribs]  # Save all as float32 (4 bytes)
-
-        # Save the attributes to a PLY file
-        elements = np.empty(len(self), dtype=dtype)
-        attributes = np.concatenate(
-            (positions, normals, sh_coefficients_0, sh_coefficients_rest, opacities, scales, rotations), axis=1)
-        elements[:] = list(map(tuple, attributes))
-        element = PlyElement.describe(elements, 'vertex')
-        PlyData([element]).write(filename)
-
-    @staticmethod
-    def from_ply(filename: str, sh_channels: int = 3):
-        plydata = PlyData.read(filename)
-
-        # Extract positions
-        positions = np.stack((
-            np.asarray(plydata['vertex']['x']),
-            np.asarray(plydata['vertex']['y']),
-            np.asarray(plydata['vertex']['z']),
-        ), axis=1)
-
-        # Extract opacities
-        opacities = np.asarray(plydata['vertex']['opacity']).reshape(-1, 1)
-
-        # Extract spherical harmonics coefficients for DC term
-        sh_coefficients_0 = []
-        for i in range(sh_channels):
-            sh_coefficients_0.append(np.asarray(plydata['vertex'][f'f_dc_{i}']))
-        sh_coefficients_0 = np.stack(sh_coefficients_0, axis=1).reshape(-1, 1, sh_channels)
-
-        # Extract spherical harmonics coefficients for the rest
-        sh_coefficients_rest = []
-        extra_sh_names = sorted([p.name for p in plydata['vertex'].properties if p.name.startswith('f_rest_')],
-                                key=lambda x: int(x.split('_')[-1]))
-        for name in extra_sh_names:
-            sh_coefficients_rest.append(np.asarray(plydata['vertex'][name]))
-        num_gaussians = len(opacities)
-        sh_coefficients_rest = np.stack(sh_coefficients_rest, axis=1).reshape(num_gaussians, -1, sh_channels)
-
-        # Extract scales and rotations
-        scale_names = sorted([p.name for p in plydata['vertex'].properties if p.name.startswith("scale_")],
-                             key=lambda x: int(x.split('_')[-1]))
-        scales = np.stack([np.asarray(plydata['vertex'][name]) for name in scale_names], axis=1)
-
-        rot_names = sorted([p.name for p in plydata['vertex'].properties if p.name.startswith("rot")],
-                           key=lambda x: int(x.split('_')[-1]))
-        rotations = np.stack([np.asarray(plydata['vertex'][name]) for name in rot_names], axis=1)
-
-        # print(f"Shapes: positions={positions.shape}, sh_coefficients_0={sh_coefficients_0.shape}, sh_coefficients_rest={sh_coefficients_rest.shape}, scales={scales.shape}, rotations={rotations.shape}, opacities={opacities.shape}")
-
-        # Create a new GaussianModel instance with the loaded parameters
-        gaussian_model = GaussianModel(
-            positions=torch.tensor(positions, dtype=torch.float32).cuda(),
-            sh_coefficients=torch.cat([
-                torch.tensor(sh_coefficients_0, dtype=torch.float32).cuda(),
-                torch.tensor(sh_coefficients_rest, dtype=torch.float32).cuda()
-            ], dim=1),
-            scales=torch.tensor(scales, dtype=torch.float32).cuda(),
-            rotations=torch.tensor(rotations, dtype=torch.float32).cuda(),
-            opacities=torch.tensor(opacities, dtype=torch.float32).cuda(),
-            sh_degree=sh_channels - 1
-        )
-
-=======
 import math
 import os
 import numpy as np
@@ -1067,5 +542,4 @@
             sh_degree=sh_channels - 1
         )
 
->>>>>>> ec0d0f79
         return gaussian_model